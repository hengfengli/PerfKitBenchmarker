### Breaking changes:

-   The core_os os_type was removed from the Azure provider as
    [the image was deleted](https://docs.microsoft.com/en-us/azure/virtual-machines/linux/endorsed-distros#supported-distributions-and-versions),
    -   It will be replaced by
        [Fedora Core OS](https://docs.fedoraproject.org/en-US/fedora-coreos/provisioning-azure/)
        if a public image is made avaiable.
-   The `dpb_sparksql_benchmark` now requires passing the requested queries with
    `--dpb_sparksql_query_order`
-   AwsVirtualMachine.IMAGE_OWNER has been changed from a string to a list of
    strings to support images which have multiple owners e.g. AmazonLinux2 in
    opt-in regions.
-   Remove Ubuntu1710 from `--os_types`.
-   Remove Amazon Linux 1 from `--os_types`.
-   Changed redis_memtier_benchmark to use redis version 6 and above. Redis
    versions less than 6 are no longer supported.
-   Make Ubuntu 18 the default os_type.
-   Deprecate Ubuntu 16 as it is EOL on 2021-05-01.

### New features:

-   Add ibmcloud as a new provider.
-   Add prefix/directory support for object storage service runs.
-   Add MaskRCNN and ReXtNet-101 to the horovod benchmark.
-   Add Bigtable Benchmarking tutorial.
-   Add ycsb_skip_run_stage argument.
-   Move PKB static website files from gh-pages branch to master branch.
-   Add UDP benchmarking to iPerf.
-   Add ability to use Intel package repos.
-   Add Ubuntu 20.04 to AWS, Azure, and GCP providers.
-   Add support for running DPB Apache Spark benchmarks on PKB provisioned VMs
-   Add support for AWS gp3 disks.
-   Add ability to use Intel compiled HPCC binaries with
    --hpcc_use_intel_compiled_hpl
-   Add OSU MPI micro-benchmarks benchmark
-   Add support for setting virtual NIC type for GCP VMs.
-   Add ability to collect /proc/meminfo data with --collect_meminfo
-   Add support for setting egress bandwidth tier for GCP VMs.
-   Add support for Azure Ultra Disk
-   Add `cloudharmony_network` benchmark
-   Add GPU PingPong benchmark.
-   Added lmod linux package.
-   Support IntelMPI 2021.x on RedHat.
-   Add TensorFlow BigQuery Connector benchmark.
-   Add gcsfuse benchmark.
-   Add MLPerf multiworker benchmark based on NVIDIA's v0.6 submission
-   Add retries to PKB.
-   Added GCE networking MTU support with --mtu.
-   Add pd extreme support to PKB.
-   Add '--delete_samples' to measure VM deletion during benchmark teardown
    phase
-   Add cloudharmony iperf benchmark to pkb.
-   Add specjbb2015 benchmark to PKB.
-   Add VM stop start benchmark.
-   Add suspend_resume benchmark.

### Enhancements:

-   Added delay_time support for delete operations in object storage service.
-   Added horovod_synthetic option for synthetic input data in ResNet/ReXtNet
    models.
-   Added support for A100 GPUs.
-   Added cuda_tookit 11.0 support.
-   Updated `retry_on_rate_limited` to false on all cluster_boot runs.
-   Add ability to apply HPC optimized script to GCE VMs with --gce_hpc_tools
-   Update the nginx benchmark.
-   Added `--before_run_pause` flag for debugging during benchmark development.
-   Report CPU vulnerabilities as a sample via the --record_cpu_vuln flag.
-   Add retry when calling MountDisk.
-   Measure time to running status of a VM in large_scale_boot benchmark.
-   SpecCPU2017 runs on Redhat, Centos7
-   Aerospike YCSB can have multiple server nodes and different client/server
    machine types.
-   HPL's configuration file customizable with flags.
-   Added Intel MPI to linux_packages.
-   Added ability to use MKL 2018.2 from Intel repos via --mkl_install_from_repo
-   Added ability to install gfortran 9 with --fortran_version=9
-   Added MSS support to netperf with `--netperf_mss`.
-   Added nfs_service.NfsExport(vm, path) to easily NFS export a directory.
-   AWS EFA works for Ubuntu1604.
-   Added support for MySQL 8.0 on VMs and minimal innodb tuning.
-   Add ability to specify version of Intel MKL with --mkl_version
-   Added intelmpi.NfsExportIntelDirectory to NFS export /opt/intel
-   Modify cloud_datastore_ycsb benchmark to execute YCSB on the same db entries
    each run instead of emptying and preloading the db every time. Can set flag
    google_datastore_repopulate=True to empty & repopulate.
-   Enhance the cpu metric collection feature for cloud bigtable benchmark: as
    long as there is a real workload (table loading is not counted), the cpu
    metrics will be collected.
-   Support wiring properties into DPB clusters with `--dpb_clusters_properties`
    in addition to `--dpb_job_properties`.
-   Add support for GCS and S3 I/O in PKB managed Spark and Hadoop clusters.
-   Update FIO workload to support extraction of common benchmark parameters
    from the scenario string.
-   Added Intel oneAPI BaseKit to packages.
-   Upgrade default CUDA version to 11.0.
-   Add support for AWS IO2 EBS instances.
-   Add support for Postgres 13 on VMs.
-   Add support to compile GCC versions on non Debian systems.
-   Add additional customization options to SPEC CPU 2017.
-   Add average utilization to the metadata of cpu metrics for Cloud Bigtable
    benchmark.
-   Add flag --ycsb_log_remote_command_output to allow enabling/disabling the
    logging of stdout & stderr from wait_for_command.
-   Add support for NFS `nconnect` mount option.
-   Add support for custom compilation of OpenJDK.

### Bug fixes and maintenance updates:

-   Tuned entity cleanup parameters.
-   Fix wrong unit in MLPerf benchmark.
-   Disabled TF_CUDNN_USE_AUTOTUNE for horovod benchmarks.
-   Updated default NCCL version.
-   Use a deletion task to cleanup leftover entities to avoid hitting batch
    limit.
-   Updated object storage service deleteObjects API to also return back
    object_sizes of deleted objects.
-   Fixed a bug in leftover entity deletion logic.
-   Fixed string encoding bug in netperf_pps benchmark.
-   Fix installing RedHat EPEL on GCP (rhel8,centos8) and AWS (rhel7,rhel8,
    centos8, amazonlinux2)
-   Fixed a bug in leftover entity deletion logic.
-   Use absl parameterized test case.
-   Error out if AWS EFA install fails (centos8,rhel8)
-   Added `cascadelake` as a `--gcp_min_cpu_platform` option.
-   Move CoreOS from EOL Container Linux CoreOS to Fedora CoreOS on AWS and GCP.
-   Update files to use absl/flags.
-   Tries alternate command to get boot time, fixing continuous checking for new
    time on rebooted system.
-   Correctly handle ARM processors in netperf.
-   Added --always_teardown_on_exception to allow pkb to perform teardown when
    there is exception at the provision|prepare|run|cleanup stage.
-   Updates crcmod, boto, and awscli installation to pip3.
-   Consolidates adding Ubuntu toolchain repo.
-   Moved stress_ng installation to a package.
-   Switch to using Google Cloud Build for continuous integration.
-   Fix PrettyPrintStreamPublisher to make "cpu_utilization_per_minute" show up
    in the PKB results summary for cloud bigtable benchmark.
-   Added an option to install GCP NCCL plugins.
-   Updated hbase binding (from hbase10 to hbase12) for cloud bigtable ycsb
    benchmark and hbase ycsb benchmark.
-   Added retries around spurious InvalidPlacementGroup.InUse on AWS VM create.
-   Support Redis version 6 on managed Redis datastores.
-   Updated Aerospike server release version to 4.9.0.31.
-   Updated Aerospike client release version to 4.6.21.
-   Install zlib1g-dev dependency for Aerospike client.
-   Use OMB version 4.7.1 and parse new min/max columns.
-   Added --application_default_credential_file as an alternative way to
    authenticate with Bigquery.
-   Only install pip and pip3 when they are not already installed with Python.
-   Install pip and pip3 from get-pip.py to avoid issues with old packages.
-   Fix parsing Dstat 0.7.3
-   Update hadoop version to 3.3.1
-   Updated required numpy and six versions.
<<<<<<< HEAD
-   Added no_proxy flag for proxy settings
=======
-   Added `--hadoop_bin_url` flag to allow overrides for Hadoop downloads.
-   Make RunBenchmark handle KeyboardInterrupt so that benchmark specific
    resources can be cleaned up on cancellation.
-   Added --ycsb_fail_on_incomplete_loading flag to allow the test to fail fast
    in the case of table loading failures.
-   Enable the aggregation for "Return=NOT_FOUND" errors.
>>>>>>> bd3992a7
<|MERGE_RESOLUTION|>--- conflicted
+++ resolved
@@ -152,13 +152,10 @@
 -   Fix parsing Dstat 0.7.3
 -   Update hadoop version to 3.3.1
 -   Updated required numpy and six versions.
-<<<<<<< HEAD
--   Added no_proxy flag for proxy settings
-=======
 -   Added `--hadoop_bin_url` flag to allow overrides for Hadoop downloads.
 -   Make RunBenchmark handle KeyboardInterrupt so that benchmark specific
     resources can be cleaned up on cancellation.
 -   Added --ycsb_fail_on_incomplete_loading flag to allow the test to fail fast
     in the case of table loading failures.
 -   Enable the aggregation for "Return=NOT_FOUND" errors.
->>>>>>> bd3992a7
+-   Added no_proxy flag for proxy settings